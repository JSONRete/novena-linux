--- conflicted
+++ resolved
@@ -1186,19 +1186,10 @@
 static bool
 intel_dp_set_link_train(struct intel_dp *intel_dp,
 			uint32_t dp_reg_value,
-			uint8_t dp_train_pat,
-<<<<<<< HEAD
-			bool first)
-=======
-			uint8_t train_set[4])
->>>>>>> ab7ad7f6
+			uint8_t dp_train_pat)
 {
 	struct drm_device *dev = intel_dp->base.base.dev;
 	struct drm_i915_private *dev_priv = dev->dev_private;
-<<<<<<< HEAD
-	struct intel_crtc *intel_crtc = to_intel_crtc(intel_dp->base.base.crtc);
-=======
->>>>>>> ab7ad7f6
 	int ret;
 
 	I915_WRITE(intel_dp->output_reg, dp_reg_value);
@@ -1209,7 +1200,8 @@
 				    dp_train_pat);
 
 	ret = intel_dp_aux_native_write(intel_dp,
-					DP_TRAINING_LANE0_SET, intel_dp->train_set, 4);
+					DP_TRAINING_LANE0_SET,
+					intel_dp->train_set, 4);
 	if (ret != 4)
 		return false;
 
@@ -1221,18 +1213,14 @@
 intel_dp_start_link_train(struct intel_dp *intel_dp)
 {
 	struct drm_device *dev = intel_dp->base.base.dev;
+	struct drm_i915_private *dev_priv = dev->dev_private;
+	struct intel_crtc *intel_crtc = to_intel_crtc(intel_dp->base.base.crtc);
 	int i;
 	uint8_t voltage;
 	bool clock_recovery = false;
-<<<<<<< HEAD
-	bool first = true;
-=======
-	bool channel_eq = false;
->>>>>>> ab7ad7f6
 	int tries;
 	u32 reg;
 	uint32_t DP = intel_dp->DP;
-	struct intel_crtc *intel_crtc = to_intel_crtc(intel_dp->base.enc.crtc);
 
 	/* Enable output, wait for it to become active */
 	I915_WRITE(intel_dp->output_reg, intel_dp->DP);
@@ -1270,11 +1258,7 @@
 			reg = DP | DP_LINK_TRAIN_PAT_1;
 
 		if (!intel_dp_set_link_train(intel_dp, reg,
-<<<<<<< HEAD
-					     DP_TRAINING_PATTERN_1, first))
-=======
-					     DP_TRAINING_PATTERN_1, train_set))
->>>>>>> ab7ad7f6
+					     DP_TRAINING_PATTERN_1))
 			break;
 		/* Set training pattern 1 */
 
@@ -1342,12 +1326,7 @@
 
 		/* channel eq pattern */
 		if (!intel_dp_set_link_train(intel_dp, reg,
-<<<<<<< HEAD
-					     DP_TRAINING_PATTERN_2,
-					     false))
-=======
-					     DP_TRAINING_PATTERN_2, train_set))
->>>>>>> ab7ad7f6
+					     DP_TRAINING_PATTERN_2))
 			break;
 
 		udelay(400);

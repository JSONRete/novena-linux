--- conflicted
+++ resolved
@@ -48,11 +48,7 @@
 	__raw_writel(virt_to_phys(s3c_cpu_resume), S3C2412_INFORM1);
 }
 
-<<<<<<< HEAD
-static int s3c2416_pm_add(struct device *dev)
-=======
 static int s3c2416_pm_add(struct device *dev, struct subsys_interface *sif)
->>>>>>> c16fa4f2
 {
 	pm_cpu_prep = s3c2416_pm_prepare;
 	pm_cpu_sleep = s3c2416_cpu_suspend;

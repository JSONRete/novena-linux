--- conflicted
+++ resolved
@@ -181,6 +181,8 @@
 static struct plat_sci_port scif0_platform_data = {
 	.mapbase        = 0xffe00000,
 	.flags          = UPF_BOOT_AUTOCONF,
+	.scscr		= SCSCR_RE | SCSCR_TE | SCSCR_REIE,
+	.scbrr_algo_id	= SCBRR_ALGO_2,
 	.type           = PORT_SCIF,
 	.irqs           = { 80, 80, 80, 80 },
 };
@@ -196,6 +198,8 @@
 static struct plat_sci_port scif1_platform_data = {
 	.mapbase        = 0xffe10000,
 	.flags          = UPF_BOOT_AUTOCONF,
+	.scscr		= SCSCR_RE | SCSCR_TE | SCSCR_REIE,
+	.scbrr_algo_id	= SCBRR_ALGO_2,
 	.type           = PORT_SCIF,
 	.irqs           = { 81, 81, 81, 81 },
 };
@@ -211,6 +215,8 @@
 static struct plat_sci_port scif2_platform_data = {
 	.mapbase        = 0xffe20000,
 	.flags          = UPF_BOOT_AUTOCONF,
+	.scscr		= SCSCR_RE | SCSCR_TE | SCSCR_REIE,
+	.scbrr_algo_id	= SCBRR_ALGO_2,
 	.type           = PORT_SCIF,
 	.irqs           = { 82, 82, 82, 82 },
 };
@@ -530,36 +536,6 @@
 	},
 };
 
-<<<<<<< HEAD
-static struct plat_sci_port sci_platform_data[] = {
-	{
-		.mapbase	= 0xffe00000,
-		.flags		= UPF_BOOT_AUTOCONF,
-		.scscr		= SCSCR_RE | SCSCR_TE | SCSCR_REIE,
-		.scbrr_algo_id	= SCBRR_ALGO_2,
-		.type		= PORT_SCIF,
-		.irqs		= { 80, 80, 80, 80 },
-		.clk		= "scif0",
-	}, {
-		.mapbase	= 0xffe10000,
-		.flags		= UPF_BOOT_AUTOCONF,
-		.scscr		= SCSCR_RE | SCSCR_TE | SCSCR_REIE,
-		.scbrr_algo_id	= SCBRR_ALGO_2,
-		.type		= PORT_SCIF,
-		.irqs		= { 81, 81, 81, 81 },
-		.clk		= "scif1",
-	}, {
-		.mapbase	= 0xffe20000,
-		.flags		= UPF_BOOT_AUTOCONF,
-		.scscr		= SCSCR_RE | SCSCR_TE | SCSCR_REIE,
-		.scbrr_algo_id	= SCBRR_ALGO_2,
-		.type		= PORT_SCIF,
-		.irqs		= { 82, 82, 82, 82 },
-		.clk		= "scif2",
-	}, {
-		.flags = 0,
-	}
-=======
 static struct siu_platform siu_platform_data = {
 	.dma_dev	= &dma_device.dev,
 	.dma_slave_tx_a	= SHDMA_SLAVE_SIUA_TX,
@@ -578,7 +554,6 @@
 		.start	= 108,
 		.flags	= IORESOURCE_IRQ,
 	},
->>>>>>> 4162cf64
 };
 
 static struct platform_device siu_device = {
